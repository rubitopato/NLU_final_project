from .conllu_token import Token
import tensorflow as tf
from .algorithm import ArcEager, Sample
from .state import State
import numpy as np
import pandas as pd
import keras

def dividir_array_en_mitades(array):
    mitad = len(array) // 2
    return array[:mitad], array[mitad:]

class ParserMLP:
    """
    A Multi-Layer Perceptron (MLP) class for a dependency parser, using TensorFlow and Keras.

    This class implements a neural network model designed to predict transitions in a dependency 
    parser. It utilizes the Keras Functional API, which is more suited for multi-task learning scenarios 
    like this one. The network is trained to map parsing states to transition actions, facilitating 
    the parsing process in natural language processing tasks.

    Attributes:
        word_emb_dim (int): Dimensionality of the word embeddings. Defaults to 100.
        hidden_dim (int): Dimension of the hidden layer in the neural network. Defaults to 64.
        epochs (int): Number of training epochs. Defaults to 1.
        batch_size (int): Size of the batches used in training. Defaults to 64.

    Methods:
        train(training_samples, dev_samples): Trains the MLP model using the provided training and 
            development samples. It maps these samples to IDs that can be processed by an embedding 
            layer and then calls the Keras compile and fit functions.

        evaluate(samples): Evaluates the performance of the model on a given set of samples. The 
            method aims to assess the accuracy in predicting both the transition and dependency types, 
            with expected accuracies ranging between 75% and 85%.

        run(sents): Processes a list of sentences (tokens) using the trained model to perform dependency 
            parsing. This method implements the vertical processing of sentences to predict parser 
            transitions for each token.

        Feel free to add other parameters and functions you might need to create your model
    """

    def __init__(self,
                 word_vocab_size: int = 10000, pos_vocab_size: int = 40,
                 word_emb_dim: int = 100, pos_emb_dim: int = 100,
                 relations_size: int = 27, actions_size: int = 4,
                 n_top: int = 5, hidden_dim: int = 64,
                 
                 epochs: int = 1, batch_size: int = 64):
        """
        Initializes the ParserMLP class with the specified dimensions and training parameters.

        Parameters:
            word_emb_dim (int): The dimensionality of the word embeddings.
            hidden_dim (int): The size of the hidden layer in the MLP.
            epochs (int): The number of epochs for training the model.
            batch_size (int): The batch size used during model training.
        """
        self.arc_eager = ArcEager()

        self.word_emb_dim = word_emb_dim
        self.hidden_dim = hidden_dim
        self.epochs = epochs
        self.batch_size = batch_size

        self.word_vocab_size = word_vocab_size
        self.pos_vocab_size = pos_vocab_size
        self.output_units = actions_size
        self.relations_size = relations_size

        #Inputs layers
        inputs_words = keras.layers.Input(shape = (2*n_top,))
        inputs_pos = keras.layers.Input(shape = (2*n_top,))

        #Embedding layers
        embedding_words = keras.layers.Embedding(input_dim = word_vocab_size, output_dim = word_emb_dim, mask_zero = True) (inputs_words)
        embedding_pos = keras.layers.Embedding(input_dim = pos_vocab_size, output_dim = pos_emb_dim, mask_zero = True) (inputs_pos)
        embedding_total = keras.layers.Concatenate()([embedding_words,embedding_pos])

        #Dense and outputs layers
        dense = keras.layers.Dense(hidden_dim, activation='relu') (embedding_total)
        outputs_actions = keras.layers.Dense(actions_size, activation='softmax')(dense)
        outputs_relations = keras.layers.Dense(relations_size, activation='softmax')(dense)
<<<<<<< HEAD
        
        self.model = keras.models.Model(inputs=[inputs_words, inputs_pos], outputs=[outputs_actions,outputs_relations])
        self.model.compile(
            optimizer = "adam",
            loss = "categorical_crossentropy",
            metrics = ["accuracy"]
        )
=======

        self.model = Keras.models.model(inputs=[inputs_words, inputs_pos], outputs=[outputs_actions,outputs_relations])
        self.model = summary
>>>>>>> 1b3d187e
    
    def train(self, training_samples: pd.DataFrame, dev_samples: pd.DataFrame):
        """
        Trains the MLP model using the provided training and development samples.

        This method prepares the training data by mapping samples to IDs suitable for 
        embedding layers and then proceeds to compile and fit the Keras model.

        Parameters:
            training_samples (list[Sample]): A list of training samples for the parser.
            dev_samples (list[Sample]): A list of development samples used for model validation.
        """
        training_samples[['training_samples_words', 'training_samples_pos']] = training_samples['sample_feats'].apply(lambda x: pd.Series(dividir_array_en_mitades(x)))
        dev_samples[['dev_samples_words', 'dev_samples_pos']] = dev_samples['sample_feats'].apply(lambda x: pd.Series(dividir_array_en_mitades(x)))

        history = self.model.fit(
            training_samples["training_samples_words"], training_samples["training_samples_pos"],
            validation_data=(dev_samples["dev_samples_words"], dev_samples["dev_samples_pos"]),
            epochs=self.epochs,
            batch_size=self.batch_size,
        )
        
        return history

    def evaluate(self, samples: list['Sample']):
        """
        Evaluates the model's performance on a set of samples.

        This method is used to assess the accuracy of the model in predicting the correct
        transition and dependency types. The expected accuracy range is between 75% and 85%.

        Parameters:
            samples (list[Sample]): A list of samples to evaluate the model's performance.
        """
    
    def is_valid(self, state: State, transition: str):
        if transition == "LA":
            return self.arc_eager.LA_is_valid(state)
        elif transition == "RA":
            return self.arc_eager.RA_is_valid(state)
        elif transition == "REDUCE":
            return self.arc_eager.REDUCE_is_valid(state)
        else:
            return True
    
    def run(self, sents: list['Token']):
        """
        Executes the model on a list of sentences to perform dependency parsing.

        This method implements the vertical processing of sentences, predicting parser 
        transitions for each token in the sentences.

        Parameters:
            sents (list[Token]): A list of sentences, where each sentence is represented 
                                 as a list of Token objects.
        """

        # Main Steps for Processing Sentences:
        # 1. Initialize: Create the initial state for each sentence.
        batch_states = []
        for sentence in sents:
            batch_states.append(self.arc_eager.create_initial_state(sentence))
            
        while batch_states:
            # 2. Feature Representation: Convert states to their corresponding list of features.
            batch_state_feats = []
            for state in batch_states:
                sample = Sample(state, None)
                batch_state_feats.append(sample.state_to_feats(3,3))
            # 3. Model Prediction: Use the model to predict the next transition and dependency type for all current states.
            batch_transitions, batch_dependencies = self.model.predict(batch_state_feats)
            # 4. Transition Sorting: For each prediction, sort the transitions by likelihood using numpy.argsort, 
            #    and select the most likely dependency type with argmax.
            batch_valid_transitions = []
            for i in range(len(batch_transitions)):
                j = 0
                sorted_indices = np.argsort(batch_transitions[i])[::-1]  # Invertimos el orden para tener las más altas primero
                most_likely_transition = batch_transitions[i][sorted_indices[j]]      
            # 5. Validation Check: Verify if the selected transition is valid for each prediction. If not, select the next most likely one.
            while not self.is_valid(batch_states[i], most_likely_transition):
                j += 1
                most_likely_transition = batch_transitions[i][sorted_indices[j]]
                batch_valid_transitions.append(most_likely_transition)
            # 6. State Update: Apply the selected actions to update all states, and create a list of new states.
            new_states = []
            for i, state in enumerate(batch_states):
                self.arc_eager.apply_transition(state, batch_valid_transitions[i])
                new_states.append(state)
            # 7. Final State Check: Remove sentences that have reached a final state.
            batch_states = []
            for state in new_states:
                if not self.arc_eager.final_state(state):
                    batch_states.append(state)
            # 8. Iterative Process: Repeat steps 2 to 7 until all sentences have reached their final state.
        

if __name__ == "__main__":
    
    model = ParserMLP()<|MERGE_RESOLUTION|>--- conflicted
+++ resolved
@@ -1,196 +1,195 @@
-from .conllu_token import Token
-import tensorflow as tf
-from .algorithm import ArcEager, Sample
-from .state import State
-import numpy as np
-import pandas as pd
-import keras
-
-def dividir_array_en_mitades(array):
-    mitad = len(array) // 2
-    return array[:mitad], array[mitad:]
-
-class ParserMLP:
-    """
-    A Multi-Layer Perceptron (MLP) class for a dependency parser, using TensorFlow and Keras.
-
-    This class implements a neural network model designed to predict transitions in a dependency 
-    parser. It utilizes the Keras Functional API, which is more suited for multi-task learning scenarios 
-    like this one. The network is trained to map parsing states to transition actions, facilitating 
-    the parsing process in natural language processing tasks.
-
-    Attributes:
-        word_emb_dim (int): Dimensionality of the word embeddings. Defaults to 100.
-        hidden_dim (int): Dimension of the hidden layer in the neural network. Defaults to 64.
-        epochs (int): Number of training epochs. Defaults to 1.
-        batch_size (int): Size of the batches used in training. Defaults to 64.
-
-    Methods:
-        train(training_samples, dev_samples): Trains the MLP model using the provided training and 
-            development samples. It maps these samples to IDs that can be processed by an embedding 
-            layer and then calls the Keras compile and fit functions.
-
-        evaluate(samples): Evaluates the performance of the model on a given set of samples. The 
-            method aims to assess the accuracy in predicting both the transition and dependency types, 
-            with expected accuracies ranging between 75% and 85%.
-
-        run(sents): Processes a list of sentences (tokens) using the trained model to perform dependency 
-            parsing. This method implements the vertical processing of sentences to predict parser 
-            transitions for each token.
-
-        Feel free to add other parameters and functions you might need to create your model
-    """
-
-    def __init__(self,
-                 word_vocab_size: int = 10000, pos_vocab_size: int = 40,
-                 word_emb_dim: int = 100, pos_emb_dim: int = 100,
-                 relations_size: int = 27, actions_size: int = 4,
-                 n_top: int = 5, hidden_dim: int = 64,
-                 
-                 epochs: int = 1, batch_size: int = 64):
-        """
-        Initializes the ParserMLP class with the specified dimensions and training parameters.
-
-        Parameters:
-            word_emb_dim (int): The dimensionality of the word embeddings.
-            hidden_dim (int): The size of the hidden layer in the MLP.
-            epochs (int): The number of epochs for training the model.
-            batch_size (int): The batch size used during model training.
-        """
-        self.arc_eager = ArcEager()
-
-        self.word_emb_dim = word_emb_dim
-        self.hidden_dim = hidden_dim
-        self.epochs = epochs
-        self.batch_size = batch_size
-
-        self.word_vocab_size = word_vocab_size
-        self.pos_vocab_size = pos_vocab_size
-        self.output_units = actions_size
-        self.relations_size = relations_size
-
-        #Inputs layers
-        inputs_words = keras.layers.Input(shape = (2*n_top,))
-        inputs_pos = keras.layers.Input(shape = (2*n_top,))
-
-        #Embedding layers
-        embedding_words = keras.layers.Embedding(input_dim = word_vocab_size, output_dim = word_emb_dim, mask_zero = True) (inputs_words)
-        embedding_pos = keras.layers.Embedding(input_dim = pos_vocab_size, output_dim = pos_emb_dim, mask_zero = True) (inputs_pos)
-        embedding_total = keras.layers.Concatenate()([embedding_words,embedding_pos])
-
-        #Dense and outputs layers
-        dense = keras.layers.Dense(hidden_dim, activation='relu') (embedding_total)
-        outputs_actions = keras.layers.Dense(actions_size, activation='softmax')(dense)
-        outputs_relations = keras.layers.Dense(relations_size, activation='softmax')(dense)
-<<<<<<< HEAD
-        
-        self.model = keras.models.Model(inputs=[inputs_words, inputs_pos], outputs=[outputs_actions,outputs_relations])
-        self.model.compile(
-            optimizer = "adam",
-            loss = "categorical_crossentropy",
-            metrics = ["accuracy"]
-        )
-=======
-
-        self.model = Keras.models.model(inputs=[inputs_words, inputs_pos], outputs=[outputs_actions,outputs_relations])
-        self.model = summary
->>>>>>> 1b3d187e
-    
-    def train(self, training_samples: pd.DataFrame, dev_samples: pd.DataFrame):
-        """
-        Trains the MLP model using the provided training and development samples.
-
-        This method prepares the training data by mapping samples to IDs suitable for 
-        embedding layers and then proceeds to compile and fit the Keras model.
-
-        Parameters:
-            training_samples (list[Sample]): A list of training samples for the parser.
-            dev_samples (list[Sample]): A list of development samples used for model validation.
-        """
-        training_samples[['training_samples_words', 'training_samples_pos']] = training_samples['sample_feats'].apply(lambda x: pd.Series(dividir_array_en_mitades(x)))
-        dev_samples[['dev_samples_words', 'dev_samples_pos']] = dev_samples['sample_feats'].apply(lambda x: pd.Series(dividir_array_en_mitades(x)))
-
-        history = self.model.fit(
-            training_samples["training_samples_words"], training_samples["training_samples_pos"],
-            validation_data=(dev_samples["dev_samples_words"], dev_samples["dev_samples_pos"]),
-            epochs=self.epochs,
-            batch_size=self.batch_size,
-        )
-        
-        return history
-
-    def evaluate(self, samples: list['Sample']):
-        """
-        Evaluates the model's performance on a set of samples.
-
-        This method is used to assess the accuracy of the model in predicting the correct
-        transition and dependency types. The expected accuracy range is between 75% and 85%.
-
-        Parameters:
-            samples (list[Sample]): A list of samples to evaluate the model's performance.
-        """
-    
-    def is_valid(self, state: State, transition: str):
-        if transition == "LA":
-            return self.arc_eager.LA_is_valid(state)
-        elif transition == "RA":
-            return self.arc_eager.RA_is_valid(state)
-        elif transition == "REDUCE":
-            return self.arc_eager.REDUCE_is_valid(state)
-        else:
-            return True
-    
-    def run(self, sents: list['Token']):
-        """
-        Executes the model on a list of sentences to perform dependency parsing.
-
-        This method implements the vertical processing of sentences, predicting parser 
-        transitions for each token in the sentences.
-
-        Parameters:
-            sents (list[Token]): A list of sentences, where each sentence is represented 
-                                 as a list of Token objects.
-        """
-
-        # Main Steps for Processing Sentences:
-        # 1. Initialize: Create the initial state for each sentence.
-        batch_states = []
-        for sentence in sents:
-            batch_states.append(self.arc_eager.create_initial_state(sentence))
-            
-        while batch_states:
-            # 2. Feature Representation: Convert states to their corresponding list of features.
-            batch_state_feats = []
-            for state in batch_states:
-                sample = Sample(state, None)
-                batch_state_feats.append(sample.state_to_feats(3,3))
-            # 3. Model Prediction: Use the model to predict the next transition and dependency type for all current states.
-            batch_transitions, batch_dependencies = self.model.predict(batch_state_feats)
-            # 4. Transition Sorting: For each prediction, sort the transitions by likelihood using numpy.argsort, 
-            #    and select the most likely dependency type with argmax.
-            batch_valid_transitions = []
-            for i in range(len(batch_transitions)):
-                j = 0
-                sorted_indices = np.argsort(batch_transitions[i])[::-1]  # Invertimos el orden para tener las más altas primero
-                most_likely_transition = batch_transitions[i][sorted_indices[j]]      
-            # 5. Validation Check: Verify if the selected transition is valid for each prediction. If not, select the next most likely one.
-            while not self.is_valid(batch_states[i], most_likely_transition):
-                j += 1
-                most_likely_transition = batch_transitions[i][sorted_indices[j]]
-                batch_valid_transitions.append(most_likely_transition)
-            # 6. State Update: Apply the selected actions to update all states, and create a list of new states.
-            new_states = []
-            for i, state in enumerate(batch_states):
-                self.arc_eager.apply_transition(state, batch_valid_transitions[i])
-                new_states.append(state)
-            # 7. Final State Check: Remove sentences that have reached a final state.
-            batch_states = []
-            for state in new_states:
-                if not self.arc_eager.final_state(state):
-                    batch_states.append(state)
-            # 8. Iterative Process: Repeat steps 2 to 7 until all sentences have reached their final state.
-        
-
-if __name__ == "__main__":
-    
+from .conllu_token import Token
+import tensorflow as tf
+from .algorithm import ArcEager, Sample
+from .state import State
+import numpy as np
+import pandas as pd
+import keras
+
+def dividir_array_en_mitades(array):
+    mitad = len(array) // 2
+    return array[:mitad], array[mitad:]
+
+class ParserMLP:
+    """
+    A Multi-Layer Perceptron (MLP) class for a dependency parser, using TensorFlow and Keras.
+
+    This class implements a neural network model designed to predict transitions in a dependency 
+    parser. It utilizes the Keras Functional API, which is more suited for multi-task learning scenarios 
+    like this one. The network is trained to map parsing states to transition actions, facilitating 
+    the parsing process in natural language processing tasks.
+
+    Attributes:
+        word_emb_dim (int): Dimensionality of the word embeddings. Defaults to 100.
+        hidden_dim (int): Dimension of the hidden layer in the neural network. Defaults to 64.
+        epochs (int): Number of training epochs. Defaults to 1.
+        batch_size (int): Size of the batches used in training. Defaults to 64.
+
+    Methods:
+        train(training_samples, dev_samples): Trains the MLP model using the provided training and 
+            development samples. It maps these samples to IDs that can be processed by an embedding 
+            layer and then calls the Keras compile and fit functions.
+
+        evaluate(samples): Evaluates the performance of the model on a given set of samples. The 
+            method aims to assess the accuracy in predicting both the transition and dependency types, 
+            with expected accuracies ranging between 75% and 85%.
+
+        run(sents): Processes a list of sentences (tokens) using the trained model to perform dependency 
+            parsing. This method implements the vertical processing of sentences to predict parser 
+            transitions for each token.
+
+        Feel free to add other parameters and functions you might need to create your model
+    """
+
+    def __init__(self,
+                 word_vocab_size: int = 10000, pos_vocab_size: int = 40,
+                 word_emb_dim: int = 100, pos_emb_dim: int = 100,
+                 relations_size: int = 38, actions_size: int = 4,
+                 n_top: int = 3, hidden_dim: int = 64,
+                 
+                 epochs: int = 1, batch_size: int = 64):
+        """
+        Initializes the ParserMLP class with the specified dimensions and training parameters.
+
+        Parameters:
+            word_emb_dim (int): The dimensionality of the word embeddings.
+            hidden_dim (int): The size of the hidden layer in the MLP.
+            epochs (int): The number of epochs for training the model.
+            batch_size (int): The batch size used during model training.
+        """
+        self.arc_eager = ArcEager()
+
+        self.word_emb_dim = word_emb_dim
+        self.hidden_dim = hidden_dim
+        self.epochs = epochs
+        self.batch_size = batch_size
+
+        self.word_vocab_size = word_vocab_size
+        self.pos_vocab_size = pos_vocab_size
+        self.output_units = actions_size
+        self.relations_size = relations_size
+
+        #Inputs layers
+        inputs_words = keras.layers.Input(shape = (2*n_top,))
+        inputs_pos = keras.layers.Input(shape = (2*n_top,))
+
+        # #Embedding layers
+        embedding_words = keras.layers.Embedding(input_dim = 6320, output_dim = 128, input_length=6) (inputs_words)
+        embedding_pos = keras.layers.Embedding(input_dim = 6320, output_dim = 128, input_length=6) (inputs_pos)
+        embedding_total = keras.layers.Concatenate()([embedding_words,embedding_pos])
+
+        flaten = keras.layers.Flatten()(embedding_total)
+
+        # #Dense and outputs layers
+        dense = keras.layers.Dense(128, activation='relu')(flaten)
+        outputs_actions = keras.layers.Dense(actions_size, activation='softmax')(dense)
+        outputs_relations = keras.layers.Dense(44, activation='softmax')(dense)
+        
+        self.model = keras.models.Model(inputs=[inputs_words, inputs_pos], outputs=[outputs_actions,outputs_relations])
+        self.model.compile(
+            optimizer = "adam",
+            loss = "sparse_categorical_crossentropy",
+            metrics = ["accuracy"]
+        )
+        
+        self.model.summary()
+    
+    def train(self, training_samples: pd.DataFrame, dev_samples: pd.DataFrame):
+        """
+        Trains the MLP model using the provided training and development samples.
+
+        This method prepares the training data by mapping samples to IDs suitable for 
+        embedding layers and then proceeds to compile and fit the Keras model.
+
+        Parameters:
+            training_samples (list[Sample]): A list of training samples for the parser.
+            dev_samples (list[Sample]): A list of development samples used for model validation.
+        """
+        training_samples[['training_samples_words', 'training_samples_pos']] = training_samples['sample_feats'].apply(lambda x: pd.Series(dividir_array_en_mitades(x)))
+        dev_samples[['dev_samples_words', 'dev_samples_pos']] = dev_samples['sample_feats'].apply(lambda x: pd.Series(dividir_array_en_mitades(x)))
+
+        history = self.model.fit(
+            [np.array(training_samples["training_samples_words"].tolist()), np.array(training_samples["training_samples_pos"].tolist())],
+            [np.array(training_samples["action"].to_list()), np.array(training_samples["relation"].to_list())],
+            validation_data=([np.array(dev_samples["dev_samples_words"].to_list()), np.array(dev_samples["dev_samples_pos"].to_list())],[np.array(dev_samples["action"].to_list()), np.array(dev_samples["relation"].to_list())]),
+            epochs=self.epochs,
+            batch_size=self.batch_size,
+        )
+        
+        return history
+
+    def evaluate(self, samples: list['Sample']):
+        """
+        Evaluates the model's performance on a set of samples.
+
+        This method is used to assess the accuracy of the model in predicting the correct
+        transition and dependency types. The expected accuracy range is between 75% and 85%.
+
+        Parameters:
+            samples (list[Sample]): A list of samples to evaluate the model's performance.
+        """
+    
+    def is_valid(self, state: State, transition: str):
+        if transition == "LA":
+            return self.arc_eager.LA_is_valid(state)
+        elif transition == "RA":
+            return self.arc_eager.RA_is_valid(state)
+        elif transition == "REDUCE":
+            return self.arc_eager.REDUCE_is_valid(state)
+        else:
+            return True
+    
+    def run(self, sents: list['Token']):
+        """
+        Executes the model on a list of sentences to perform dependency parsing.
+
+        This method implements the vertical processing of sentences, predicting parser 
+        transitions for each token in the sentences.
+
+        Parameters:
+            sents (list[Token]): A list of sentences, where each sentence is represented 
+                                 as a list of Token objects.
+        """
+
+        # Main Steps for Processing Sentences:
+        # 1. Initialize: Create the initial state for each sentence.
+        batch_states = []
+        for sentence in sents:
+            batch_states.append(self.arc_eager.create_initial_state(sentence))
+            
+        while batch_states:
+            # 2. Feature Representation: Convert states to their corresponding list of features.
+            batch_state_feats = []
+            for state in batch_states:
+                sample = Sample(state, None)
+                batch_state_feats.append(sample.state_to_feats(3,3))
+            # 3. Model Prediction: Use the model to predict the next transition and dependency type for all current states.
+            batch_transitions, batch_dependencies = self.model.predict(batch_state_feats)
+            # 4. Transition Sorting: For each prediction, sort the transitions by likelihood using numpy.argsort, 
+            #    and select the most likely dependency type with argmax.
+            batch_valid_transitions = []
+            for i in range(len(batch_transitions)):
+                j = 0
+                sorted_indices = np.argsort(batch_transitions[i])[::-1]  # Invertimos el orden para tener las más altas primero
+                most_likely_transition = batch_transitions[i][sorted_indices[j]]      
+            # 5. Validation Check: Verify if the selected transition is valid for each prediction. If not, select the next most likely one.
+            while not self.is_valid(batch_states[i], most_likely_transition):
+                j += 1
+                most_likely_transition = batch_transitions[i][sorted_indices[j]]
+                batch_valid_transitions.append(most_likely_transition)
+            # 6. State Update: Apply the selected actions to update all states, and create a list of new states.
+            new_states = []
+            for i, state in enumerate(batch_states):
+                self.arc_eager.apply_transition(state, batch_valid_transitions[i])
+                new_states.append(state)
+            # 7. Final State Check: Remove sentences that have reached a final state.
+            batch_states = []
+            for state in new_states:
+                if not self.arc_eager.final_state(state):
+                    batch_states.append(state)
+            # 8. Iterative Process: Repeat steps 2 to 7 until all sentences have reached their final state.
+        
+
+if __name__ == "__main__":
+    
     model = ParserMLP()